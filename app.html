--- conflicted
+++ resolved
@@ -502,7 +502,6 @@
                     result.candidates[0].content.parts.length > 0) {
                     const descriptionText = result.candidates[0].content.parts[0].text;
                     const displayInput = type === 'youtube' ? 'YouTube video' : input;
-<<<<<<< HEAD
 
                     // Store the description in Django backend
                     try {
@@ -531,10 +530,6 @@
 
                     showMessage(`Description Ready for "${displayInput}": "${descriptionText.substring(0, 100)}..."`);
                     speakDescription(descriptionText);
-=======
-                    showMessage(`Radio Drama Ready for "${displayInput}": "${descriptionText.substring(0, 100)}..."`);
-                    prepareAndSpeakDrama(descriptionText);
->>>>>>> b5c89d40
                     currentState = STATE_READY_TO_PLAY;
                     updatePlayPauseButton('pause'); // Button starts as pause, meaning it's currently playing
                 } else {
